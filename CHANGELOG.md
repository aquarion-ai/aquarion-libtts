<!-- markdownlint-disable MD024 -->

<!--
    SPDX-FileCopyrightText: 2025-present Krys Lawrence <aquarion.5.krystopher@spamgourmet.org>
    SPDX-License-Identifier: CC-BY-SA-4.0
-->

<!--
    aquarion-libtts documentation © 2025-present by Krys Lawrence is licensed under
    Creative Commons Attribution-ShareAlike 4.0 International. To view a copy of this
    license, visit <https://creativecommons.org/licenses/by-sa/4.0/>
-->

# Changelog

All notable changes to this project will be documented in this file.

The format is based on [Keep a Changelog](https://keepachangelog.com/en/1.1.0/),
and this project adheres to [Semantic Versioning](https://semver.org/spec/v2.0.0.html).

<<<<<<< HEAD
## Unreleased

### Security

- Nothing yet.

### Added

- Support for Python 3.13.

### Fixed

- Fixed the broken `en-core-web-sm` dependency when installing from the wheel
  distribution package.

### Changed

- Nothing yet.

### Deprecated

- Nothing yet.

### Removed

- Nothing yet.
=======
## 0.1.1 - 2025-10-23

### Fixed

- Fixed `en-core-web-sm` dependency failure when trying to pip install aquarion-libtts.
- Fixed `TTSPluginRegistry.load_plugins` not working without the `kokoro` extra.
>>>>>>> f07f8bf3

----

## 0.1.0 - 2025-10-17

### Security

- Nothing, first release.

### Added

- Core project structure and artifacts.
- Dev environment & tools setup.
- Initial user stories and acceptance criteria.
- A plugin system for TTS backends.
- Internationalization and localization support.
- Support for English and French languages.
- Kokoro TTS as the first text-to-speech backend that is supported.
- A settings specification and description system for dynamic settings UI generation.
- Full documentation.

### Fixed

- Nothing, first release.

### Changed

- Nothing, first release.

### Deprecated

- Nothing, first release.

### Removed

- Nothing, first release.<|MERGE_RESOLUTION|>--- conflicted
+++ resolved
@@ -18,7 +18,6 @@
 The format is based on [Keep a Changelog](https://keepachangelog.com/en/1.1.0/),
 and this project adheres to [Semantic Versioning](https://semver.org/spec/v2.0.0.html).
 
-<<<<<<< HEAD
 ## Unreleased
 
 ### Security
@@ -31,8 +30,7 @@
 
 ### Fixed
 
-- Fixed the broken `en-core-web-sm` dependency when installing from the wheel
-  distribution package.
+- Nothing yet.
 
 ### Changed
 
@@ -45,14 +43,15 @@
 ### Removed
 
 - Nothing yet.
-=======
+
+----
+
 ## 0.1.1 - 2025-10-23
 
 ### Fixed
 
 - Fixed `en-core-web-sm` dependency failure when trying to pip install aquarion-libtts.
 - Fixed `TTSPluginRegistry.load_plugins` not working without the `kokoro` extra.
->>>>>>> f07f8bf3
 
 ----
 
